<?php

/*
 * This file is part of the Predis package.
 *
 * (c) Daniele Alessandri <suppakilla@gmail.com>
 *
 * For the full copyright and license information, please view the LICENSE
 * file that was distributed with this source code.
 */

namespace Predis\Connection;

use ArrayIterator;
<<<<<<< HEAD
use OutOfBoundsException;
use Predis\ClientException;
=======
use Countable;
use IteratorAggregate;
use OutOfBoundsException;
>>>>>>> 35023dd8
use Predis\NotSupportedException;
use Predis\Cluster;
use Predis\Command\CommandInterface;
use Predis\Command\RawCommand;
use Predis\Protocol;
use Predis\Response;

/**
 * Abstraction for a Redis-backed cluster of nodes (Redis >= 3.0.0).
 *
 * This connection backend offers smart support for redis-cluster by handling
 * automatic slots map (re)generation upon -MOVE or -ASK responses returned by
 * Redis when redirecting a client to a different node.
 *
 * The cluster can be pre-initialized using only a subset of the actual nodes in
 * the cluster, Predis will do the rest by adjusting the slots map and creating
 * the missing underlying connection instances on the fly.
 *
 * It is possible to pre-associate connections to a slots range with the "slots"
 * parameter in the form "$first-$last". This can greatly reduce runtime node
 * guessing and redirections.
 *
 * It is also possible to ask for the full and updated slots map directly to one
 * of the nodes and optionally enable such a behaviour upon -MOVED redirections.
 * Asking for the cluster configuration to Redis is actually done by issuing a
 * CLUSTER NODES command to a random node in the pool.
 *
 * @author Daniele Alessandri <suppakilla@gmail.com>
 */
class RedisCluster implements ClusterConnectionInterface, IteratorAggregate, Countable
{
    private $askClusterNodes = false;
    private $defaultParameters = array();
    private $pool = array();
    private $slots = array();
    private $slotsMap;
    private $strategy;
    private $connections;

    /**
     * @param ConnectionFactoryInterface $connections Connection factory object.
     */
    public function __construct(ConnectionFactoryInterface $connections = null)
    {
        $this->strategy = new Cluster\RedisStrategy();
        $this->connections = $connections ?: new ConnectionFactory();
    }

    /**
     * {@inheritdoc}
     */
    public function isConnected()
    {
        foreach ($this->pool as $connection) {
            if ($connection->isConnected()) {
                return true;
            }
        }

        return false;
    }

    /**
     * {@inheritdoc}
     */
    public function connect()
    {
        if ($connection = $this->getRandomConnection()) {
            $connection->connect();
        }
    }

    /**
     * {@inheritdoc}
     */
    public function disconnect()
    {
        foreach ($this->pool as $connection) {
            $connection->disconnect();
        }
    }

    /**
     * {@inheritdoc}
     */
    public function add(SingleConnectionInterface $connection)
    {
        $this->pool[(string) $connection] = $connection;
        unset($this->slotsMap);
    }

    /**
     * {@inheritdoc}
     */
    public function remove(SingleConnectionInterface $connection)
    {
        if (false !== $id = array_search($connection, $this->pool, true)) {
            unset(
                $this->pool[$id],
                $this->slotsMap
            );

            return true;
        }

        return false;
    }

    /**
     * Removes a connection instance by using its identifier.
     *
     * @param string $connectionID Connection identifier.
     * @return bool True if the connection was in the pool.
     */
    public function removeById($connectionID)
    {
        if (isset($this->pool[$connectionID])) {
            unset(
                $this->pool[$connectionID],
                $this->slotsMap
            );

            return true;
        }

        return false;
    }

    /**
     * Generates the current slots map by guessing the cluster configuration out
     * of the connection parameters of the connections in the pool.
     *
     * Generation is based on the same algorithm used by Redis to generate the
     * cluster, so it is most effective when all of the connections supplied on
     * initialization have the "slots" parameter properly set accordingly to the
     * current cluster configuration.
     */
    public function buildSlotsMap()
    {
        $this->slotsMap = array();

        foreach ($this->pool as $connectionID => $connection) {
            $parameters = $connection->getParameters();

            if (!isset($parameters->slots)) {
                continue;
            }

            $slots = explode('-', $parameters->slots, 2);
            $this->setSlots($slots[0], $slots[1], $connectionID);
        }
    }

    /**
     * Generates the current slots map by fetching the cluster configuration to
     * one of the nodes by leveraging the CLUSTER NODES command.
     */
    public function askClusterNodes()
    {
        if (!$connection = $this->getRandomConnection()) {
            return array();
        }

        $cmdCluster = RawCommand::create('CLUSTER', 'NODES');
        $response = $connection->executeCommand($cmdCluster);

        $nodes = explode("\n", $response, -1);
        $count = count($nodes);

        for ($i = 0; $i < $count; $i++) {
            $node = explode(' ', $nodes[$i], 9);
            $slots = explode('-', $node[8], 2);

            if ($node[1] === ':0') {
                $this->setSlots($slots[0], $slots[1], (string) $connection);
            } else {
                $this->setSlots($slots[0], $slots[1], $node[1]);
            }
        }
    }

    /**
     * Returns the current slots map for the cluster.
     *
     * @return array
     */
    public function getSlotsMap()
    {
        if (!isset($this->slotsMap)) {
            $this->slotsMap = array();
        }

        return $this->slotsMap;
    }

    /**
     * Pre-associates a connection to a slots range to avoid runtime guessing.
     *
     * @param int $first Initial slot of the range.
     * @param int $last Last slot of the range.
     * @param SingleConnectionInterface|string $connection ID or connection instance.
     */
    public function setSlots($first, $last, $connection)
    {
<<<<<<< HEAD
        if ($first < 0x0000 || $first > 0x3FFF || $last < 0x0000 || $last > 0x3FFF || $last < $first) {
            throw new OutOfBoundsException("Invalid slot values for $connection: [$first-$last]");
=======
        if ($first < 0x0000 || $first > 0x3FFF ||
            $last < 0x0000 || $last > 0x3FFF ||
            $last < $first
        ) {
            throw new OutOfBoundsException(
                "Invalid slot range for $connection: [$first-$last]"
            );
        }

        $slots = array_fill($first, $last - $first + 1, (string) $connection);
        $this->slotsMap = $this->getSlotsMap() + $slots;
    }

    /**
     * Guesses the correct node associated to a given slot using a precalculated
     * slots map, falling back to the same logic used by Redis to initialize a
     * cluster (best-effort).
     *
     * @param int $slot Slot index.
     * @return string Connection ID.
     */
    protected function guessNode($slot)
    {
        if (!isset($this->slotsMap)) {
            $this->buildSlotsMap();
        }

        if (isset($this->slotsMap[$slot])) {
            return $this->slotsMap[$slot];
>>>>>>> 35023dd8
        }

        $count = count($this->pool);
        $index = min((int) ($slot / (int) (16384 / $count)), $count - 1);
        $nodes = array_keys($this->pool);

        return $nodes[$index];
    }

    /**
     * {@inheritdoc}
     */
    public function getConnection(CommandInterface $command)
    {
        $hash = $this->strategy->getHash($command);

        if (!isset($hash)) {
            throw new NotSupportedException(
                "Cannot use {$command->getId()} with redis-cluster"
            );
        }

        $slot = $hash & 0x3FFF;

        if (isset($this->slots[$slot])) {
            return $this->slots[$slot];
        } else {
            return $this->getConnectionBySlot($slot);
        }
    }

    /**
     * Returns the connection currently associated to a given slot.
     *
     * @param int $slot Slot index.
     * @return SingleConnectionInterface
     */
    public function getConnectionBySlot($slot)
    {
        if ($slot < 0x0000 || $slot > 0x3FFF) {
            throw new OutOfBoundsException("Invalid slot [$slot]");
        }

        if (isset($this->slots[$slot])) {
            return $this->slots[$slot];
        }

        $connectionID = $this->guessNode($slot);

        if (!$connection = $this->getConnectionById($connectionID)) {
            $host = explode(':', $connectionID, 2);
            $parameters = array_merge($this->defaultParameters, array(
                'host' => $host[0],
                'port' => $host[1],
            ));

            $connection = $this->connections->create($parameters);
            $this->pool[$connectionID] = $connection;
        }

        return $this->slots[$slot] = $connection;
    }

    /**
     * {@inheritdoc}
     */
    public function getConnectionById($connectionID)
    {
        if (isset($this->pool[$connectionID])) {
            return $this->pool[$connectionID];
        }
    }

    /**
     * Returns a random connection from the pool.
     *
     * @return SingleConnectionInterface
     */
    protected function getRandomConnection()
    {
        if ($this->pool) {
            return $this->pool[array_rand($this->pool)];
        }
    }

    /**
     * Permanently associates the connection instance to a new slot.
     * The connection is added to the connections pool if not yet included.
     *
     * @param SingleConnectionInterface $connection Connection instance.
     * @param int $slot Target slot index.
     */
    protected function move(SingleConnectionInterface $connection, $slot)
    {
        $this->pool[(string) $connection] = $connection;
        $this->slots[(int) $slot] = $connection;
    }

    /**
     * Handles -ERR responses from Redis.
     *
     * @param CommandInterface $command Command that generated the -ERR response.
     * @param Response\ErrorInterface $error Redis error response object.
     * @return mixed
     */
    protected function onErrorResponse(CommandInterface $command, Response\ErrorInterface $error)
    {
        $details = explode(' ', $error->getMessage(), 2);

        switch ($details[0]) {
            case 'MOVED':
            case 'ASK':
                return $this->onMoveRequest($command, $details[0], $details[1]);

            default:
                return $error;
        }
    }

    /**
     * Handles -MOVED and -ASK responses by re-executing the command on the node
     * specified by the Redis response.
     *
     * @param CommandInterface $command Command that generated the -MOVE or -ASK response.
     * @param string $request Type of request (either 'MOVED' or 'ASK').
     * @param string $details Parameters of the MOVED/ASK request.
     * @return mixed
     */
    protected function onMoveRequest(CommandInterface $command, $request, $details)
    {
        list($slot, $host) = explode(' ', $details, 2);
        $connection = $this->getConnectionById($host);

        if (!$connection) {
            $host = explode(':', $host, 2);
            $parameters = array_merge($this->defaultParameters, array(
                'host' => $host[0],
                'port' => $host[1],
            ));

            $connection = $this->connections->create($parameters);
        }

        switch ($request) {
            case 'MOVED':
                if ($this->askClusterNodes) {
                    $this->askClusterNodes();
                }

                $this->move($connection, $slot);
                $response = $this->executeCommand($command);

                return $response;

            case 'ASK':
                $connection->executeCommand(RawCommand::create('ASKING'));
                $response = $connection->executeCommand($command);

                return $response;

            default:
                throw new Protocol\ProtocolException(
                    "Unexpected request type for a move request: $request"
                );
        }
    }

    /**
     * {@inheritdoc}
     */
    public function writeCommand(CommandInterface $command)
    {
        $this->getConnection($command)->writeCommand($command);
    }

    /**
     * {@inheritdoc}
     */
    public function readResponse(CommandInterface $command)
    {
        return $this->getConnection($command)->readResponse($command);
    }

    /**
     * {@inheritdoc}
     */
    public function executeCommand(CommandInterface $command)
    {
        $connection = $this->getConnection($command);
        $response = $connection->executeCommand($command);

        if ($response instanceof Response\ErrorInterface) {
            return $this->onErrorResponse($command, $response);
        }

        return $response;
    }

    /**
     * {@inheritdoc}
     */
    public function count()
    {
<<<<<<< HEAD
        return new ArrayIterator(array_values($this->pool));
=======
        return count($this->pool);
>>>>>>> 35023dd8
    }

    /**
     * {@inheritdoc}
     */
    public function getIterator()
    {
        return new ArrayIterator(array_values($this->pool));
    }

    /**
     * Returns the underlying hash strategy used to hash commands by their keys.
     *
     * @return Cluster\StrategyInterface
     */
<<<<<<< HEAD
    public function writeRequest(CommandInterface $command)
    {
        $this->getConnection($command)->writeRequest($command);
=======
    public function getClusterStrategy()
    {
        return $this->strategy;
>>>>>>> 35023dd8
    }

    /**
     * Enables automatic fetching of the current slots map from one of the nodes
     * using the CLUSTER NODES command. This option is disabled by default but
     * asking the current slots map to Redis upon -MOVE responses may reduce
     * overhead by eliminating the trial-and-error nature of the node guessing
     * procedure, mostly when targeting many keys that would end up in a lot of
     * redirections.
     *
     * The slots map can still be manually fetched using the askClusterNodes()
     * method whether or not this option is enabled.
     *
     * @param bool $value Enable or disable the use of CLUSTER NODES.
     */
    public function enableClusterNodes($value)
    {
        $this->askClusterNodes = (bool) $value;
    }

    /**
     * Sets a default array of connection parameters to be applied when creating
     * new connection instances on the fly when they are not part of the initial
     * pool supplied upon cluster initialization.
     *
     * These parameters are not applied to connections added to the pool using
     * the add() method.
     *
     * @param array $parameters Array of connection parameters.
     */
    public function setDefaultParameters(array $parameters)
    {
        $this->defaultParameters = array_merge(
            $this->defaultParameters,
            $parameters ?: array()
        );
    }
}<|MERGE_RESOLUTION|>--- conflicted
+++ resolved
@@ -12,14 +12,9 @@
 namespace Predis\Connection;
 
 use ArrayIterator;
-<<<<<<< HEAD
-use OutOfBoundsException;
-use Predis\ClientException;
-=======
 use Countable;
 use IteratorAggregate;
 use OutOfBoundsException;
->>>>>>> 35023dd8
 use Predis\NotSupportedException;
 use Predis\Cluster;
 use Predis\Command\CommandInterface;
@@ -224,10 +219,6 @@
      */
     public function setSlots($first, $last, $connection)
     {
-<<<<<<< HEAD
-        if ($first < 0x0000 || $first > 0x3FFF || $last < 0x0000 || $last > 0x3FFF || $last < $first) {
-            throw new OutOfBoundsException("Invalid slot values for $connection: [$first-$last]");
-=======
         if ($first < 0x0000 || $first > 0x3FFF ||
             $last < 0x0000 || $last > 0x3FFF ||
             $last < $first
@@ -257,7 +248,6 @@
 
         if (isset($this->slotsMap[$slot])) {
             return $this->slotsMap[$slot];
->>>>>>> 35023dd8
         }
 
         $count = count($this->pool);
@@ -428,9 +418,9 @@
     /**
      * {@inheritdoc}
      */
-    public function writeCommand(CommandInterface $command)
-    {
-        $this->getConnection($command)->writeCommand($command);
+    public function writeRequest(CommandInterface $command)
+    {
+        $this->getConnection($command)->writeRequest($command);
     }
 
     /**
@@ -461,19 +451,15 @@
      */
     public function count()
     {
-<<<<<<< HEAD
+        return count($this->pool);
+    }
+
+    /**
+     * {@inheritdoc}
+     */
+    public function getIterator()
+    {
         return new ArrayIterator(array_values($this->pool));
-=======
-        return count($this->pool);
->>>>>>> 35023dd8
-    }
-
-    /**
-     * {@inheritdoc}
-     */
-    public function getIterator()
-    {
-        return new ArrayIterator(array_values($this->pool));
     }
 
     /**
@@ -481,15 +467,9 @@
      *
      * @return Cluster\StrategyInterface
      */
-<<<<<<< HEAD
-    public function writeRequest(CommandInterface $command)
-    {
-        $this->getConnection($command)->writeRequest($command);
-=======
     public function getClusterStrategy()
     {
         return $this->strategy;
->>>>>>> 35023dd8
     }
 
     /**
