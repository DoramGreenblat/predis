<?php

/*
 * This file is part of the Predis package.
 *
 * (c) Daniele Alessandri <suppakilla@gmail.com>
 *
 * For the full copyright and license information, please view the LICENSE
 * file that was distributed with this source code.
 */

namespace Predis\Command\Processor;

use Predis\Command\RawCommand;
use PredisTestCase;

/**
 *
 */
class KeyPrefixProcessorTest extends PredisTestCase
{
    /**
     * @group disconnected
     */
    public function testConstructorWithPrefix()
    {
        $prefix = 'prefix:';
        $processor = new KeyPrefixProcessor($prefix);

        $this->assertInstanceOf('Predis\Command\Processor\ProcessorInterface', $processor);
        $this->assertEquals($prefix, $processor->getPrefix());
    }

    /**
     * @group disconnected
     */
    public function testChangePrefix()
    {
        $prefix1 = 'prefix:';
        $prefix2 = 'prefix:new:';

        $processor = new KeyPrefixProcessor($prefix1);
        $this->assertEquals($prefix1, $processor->getPrefix());

        $processor->setPrefix($prefix2);
        $this->assertEquals($prefix2, $processor->getPrefix());
    }

    /**
     * @group disconnected
     */
    public function testProcessPrefixableCommandInterface()
    {
        $prefix = 'prefix:';

        $command = $this->getMock('Predis\Command\PrefixableCommandInterface');
        $command->expects($this->never())->method('getId');
        $command->expects($this->once())->method('prefixKeys')->with($prefix);

        $processor = new KeyPrefixProcessor($prefix);

        $processor->process($command);
    }

    /**
     * @group disconnected
     */
    public function testSkipNotPrefixableCommands()
    {
        $command = $this->getMock('Predis\Command\CommandInterface');
        $command->expects($this->once())
                ->method('getId')
                ->will($this->returnValue('unknown'));
        $command->expects($this->never())
                ->method('getArguments');

        $processor = new KeyPrefixProcessor('prefix');

        $processor->process($command);
    }

    /**
     * @group disconnected
     */
    public function testInstanceCanBeCastedToString()
    {
        $prefix = 'prefix:';
        $processor = new KeyPrefixProcessor($prefix);

        $this->assertEquals($prefix, (string) $processor);
    }

    /**
     * @group disconnected
     */
    public function testPrefixFirst()
    {
        $arguments = array('1st', '2nd', '3rd', '4th');
        $expected = array('prefix:1st', '2nd', '3rd', '4th');

        $command = $this->getMockForAbstractClass('Predis\Command\Command');
        $command->setRawArguments($arguments);

        KeyPrefixProcessor::first($command, 'prefix:');
        $this->assertSame($expected, $command->getArguments());

        // Empty arguments
        $command = $this->getMockForAbstractClass('Predis\Command\Command');

        KeyPrefixProcessor::skipLast($command, 'prefix:');
        $this->assertEmpty($command->getArguments());
    }

    /**
     * @group disconnected
     */
    public function testPrefixAll()
    {
        $arguments = array('1st', '2nd', '3rd', '4th');
        $expected = array('prefix:1st', 'prefix:2nd', 'prefix:3rd', 'prefix:4th');

        $command = $this->getMockForAbstractClass('Predis\Command\Command');
        $command->setRawArguments($arguments);

        KeyPrefixProcessor::all($command, 'prefix:');
        $this->assertSame($expected, $command->getArguments());

        // Empty arguments
        $command = $this->getMockForAbstractClass('Predis\Command\Command');

        KeyPrefixProcessor::skipLast($command, 'prefix:');
        $this->assertEmpty($command->getArguments());
    }

    /**
     * @group disconnected
     */
    public function testPrefixInterleaved()
    {
        $arguments = array('1st', '2nd', '3rd', '4th');
        $expected = array('prefix:1st', '2nd', 'prefix:3rd', '4th');

        $command = $this->getMockForAbstractClass('Predis\Command\Command');
        $command->setRawArguments($arguments);

        KeyPrefixProcessor::interleaved($command, 'prefix:');
        $this->assertSame($expected, $command->getArguments());

        // Empty arguments
        $command = $this->getMockForAbstractClass('Predis\Command\Command');

        KeyPrefixProcessor::skipLast($command, 'prefix:');
        $this->assertEmpty($command->getArguments());
    }

    /**
     * @group disconnected
     */
    public function testPrefixSkipLast()
    {
        $arguments = array('1st', '2nd', '3rd', '4th');
        $expected = array('prefix:1st', 'prefix:2nd', 'prefix:3rd', '4th');

        $command = $this->getMockForAbstractClass('Predis\Command\Command');
        $command->setRawArguments($arguments);

        KeyPrefixProcessor::skipLast($command, 'prefix:');
        $this->assertSame($expected, $command->getArguments());

        // Empty arguments
        $command = $this->getMockForAbstractClass('Predis\Command\Command');

        KeyPrefixProcessor::skipLast($command, 'prefix:');
        $this->assertEmpty($command->getArguments());
    }

    /**
     * @group disconnected
     */
    public function testPrefixSort()
    {
        $arguments = array('key', 'BY', 'by_key_*', 'STORE', 'destination_key');
        $expected = array('prefix:key', 'BY', 'prefix:by_key_*', 'STORE', 'prefix:destination_key');

        $command = $this->getMockForAbstractClass('Predis\Command\Command');
        $command->setRawArguments($arguments);

        KeyPrefixProcessor::sort($command, 'prefix:');
        $this->assertSame($expected, $command->getArguments());

        // Empty arguments
        $command = $this->getMockForAbstractClass('Predis\Command\Command');

        KeyPrefixProcessor::sort($command, 'prefix:');
        $this->assertEmpty($command->getArguments());
    }

    /**
     * @group disconnected
     */
    public function testPrefixZSetStore()
    {
        $arguments = array('key:destination', 2, 'key1', 'key2', 'WEIGHTS', 10, 100, 'AGGREGATE', 'sum');
        $expected = array(
            'prefix:key:destination', 2, 'prefix:key1', 'prefix:key2', 'WEIGHTS', 10, 100, 'AGGREGATE', 'sum',
        );

        $command = $this->getMockForAbstractClass('Predis\Command\Command');
        $command->setRawArguments($arguments);

        KeyPrefixProcessor::zsetStore($command, 'prefix:');
        $this->assertSame($expected, $command->getArguments());

        // Empty arguments
        $command = $this->getMockForAbstractClass('Predis\Command\Command');

        KeyPrefixProcessor::zsetStore($command, 'prefix:');
        $this->assertEmpty($command->getArguments());
    }

    /**
     * @group disconnected
     */
    public function testPrefixEval()
    {
        $arguments = array('return {KEYS[1],KEYS[2],ARGV[1],ARGV[2]}', 2, 'foo', 'hoge', 'bar', 'piyo');
        $expected = array(
            'return {KEYS[1],KEYS[2],ARGV[1],ARGV[2]}', 2, 'prefix:foo', 'prefix:hoge', 'bar', 'piyo',
        );

        $command = $this->getMockForAbstractClass('Predis\Command\Command');
        $command->setRawArguments($arguments);

        KeyPrefixProcessor::evalKeys($command, 'prefix:');
        $this->assertSame($expected, $command->getArguments());

        // Empty arguments
        $command = $this->getMockForAbstractClass('Predis\Command\Command');

        KeyPrefixProcessor::evalKeys($command, 'prefix:');
        $this->assertEmpty($command->getArguments());
    }

    /**
     * @group disconnected
     */
    public function testPrefixMigrate()
    {
        $arguments = array('127.0.0.1', '6379', 'key', '0', '10', 'COPY', 'REPLACE');
        $expected = array('127.0.0.1', '6379', 'prefix:key', '0', '10', 'COPY', 'REPLACE');

        $command = $this->getMockForAbstractClass('Predis\Command\Command');
        $command->setRawArguments($arguments);

        KeyPrefixProcessor::migrate($command, 'prefix:');
        $this->assertSame($expected, $command->getArguments());

        // Empty arguments
        $command = $this->getMockForAbstractClass('Predis\Command\Command');

        KeyPrefixProcessor::sort($command, 'prefix:');
        $this->assertEmpty($command->getArguments());
    }

    /**
     * @group disconnected
     * @dataProvider commandArgumentsDataProvider
     *
     * @param string $commandID
     * @param array  $arguments
     * @param array  $expected
     */
    public function testApplyPrefixToCommand($commandID, array $arguments, array $expected)
    {
        $processor = new KeyPrefixProcessor('prefix:');
        $command = $this->getCommandInstance($commandID, $arguments);

        $processor->process($command);

        $this->assertSame($expected, $command->getArguments());
    }

    /**
     * @group disconnected
     */
    public function testCanDefineNewCommandHandlers()
    {
        $command = $this->getCommandInstance('NEWCMD', array('key', 'value'));

        $callable = $this->getMock('stdClass', array('__invoke'));
        $callable->expects($this->once())
                 ->method('__invoke')
                 ->with($command, 'prefix:')
                 ->will($this->returnCallback(function ($command, $prefix) {
                    $command->setRawArguments(array('prefix:key', 'value'));
                 }));

        $processor = new KeyPrefixProcessor('prefix:');
        $processor->setCommandHandler('NEWCMD', $callable);
        $processor->process($command);

        $this->assertSame(array('prefix:key', 'value'), $command->getArguments());
    }

    /**
     * @group disconnected
     */
    public function testCanOverrideExistingCommandHandlers()
    {
        $command = $this->getCommandInstance('SET', array('key', 'value'));

        $callable = $this->getMock('stdClass', array('__invoke'));
        $callable->expects($this->once())
                 ->method('__invoke')
                 ->with($command, 'prefix:')
                 ->will($this->returnCallback(function ($command, $prefix) {
                    $command->setRawArguments(array('prefix:key', 'value'));
                 }));

        $processor = new KeyPrefixProcessor('prefix:');
        $processor->setCommandHandler('SET', $callable);
        $processor->process($command);

        $this->assertSame(array('prefix:key', 'value'), $command->getArguments());
    }

    /**
     * @group disconnected
     */
    public function testCanUndefineCommandHandlers()
    {
        $command = $this->getCommandInstance('SET', array('key', 'value'));

        $processor = new KeyPrefixProcessor('prefix:');
        $processor->setCommandHandler('SET', null);
        $processor->process($command);

        $this->assertSame(array('key', 'value'), $command->getArguments());
    }

    // ******************************************************************** //
    // ---- HELPER METHODS ------------------------------------------------ //
    // ******************************************************************** //

    public function getCommandInstance($commandID, array $arguments)
    {
        $command = new RawCommand(array($commandID));
        $command->setRawArguments($arguments);

        return $command;
    }

    /**
     * Data provider for key prefixing test.
     *
     * @return array
     */
    public function commandArgumentsDataProvider()
    {
        return array(
            /* ---------------- Redis 1.2 ---------------- */
            array('EXISTS',
                array('key'),
                array('prefix:key'),
            ),
            array('DEL',
                array('key1', 'key2', 'key3'),
                array('prefix:key1', 'prefix:key2', 'prefix:key3'),
            ),
            array('TYPE',
                array('key'),
                array('prefix:key'),
            ),
            array('KEYS',
                array('pattern'),
                array('prefix:pattern'),
            ),
            array('RENAME',
                array('key', 'newkey'),
                array('prefix:key', 'prefix:newkey'),
            ),
            array('RENAMENX',
                array('key', 'newkey'),
                array('prefix:key', 'prefix:newkey'),
            ),
            array('EXPIRE',
                array('key', 'value'),
                array('prefix:key', 'value'),
            ),
            array('EXPIREAT',
                array('key', 'value'),
                array('prefix:key', 'value'),
            ),
            array('TTL',
                array('key', 10),
                array('prefix:key', 10),
            ),
            array('MOVE',
                array('key', 'db'),
                array('prefix:key', 'db'),
            ),
            array('SORT',
                array('key'),
                array('prefix:key'),
            ),
            array('SORT',
                array('key', 'BY', 'by_key_*'),
                array('prefix:key', 'BY', 'prefix:by_key_*'),
            ),
            array('SORT',
                array('key', 'BY', 'by_key_*', 'STORE', 'destination_key'),
                array('prefix:key', 'BY', 'prefix:by_key_*', 'STORE', 'prefix:destination_key'),
            ),
            array('SORT',
                array('key', 'BY', 'by_key_*', 'GET', 'object_*', 'GET', '#', 'LIMIT', 1, 4, 'ASC', 'ALPHA', 'STORE', 'destination_key'),
                array('prefix:key', 'BY', 'prefix:by_key_*', 'GET', 'prefix:object_*', 'GET', '#', 'LIMIT', 1, 4, 'ASC', 'ALPHA', 'STORE', 'prefix:destination_key'),
            ),
            array('DUMP',
                array('key'),
                array('prefix:key'),
            ),
            array('RESTORE',
                array('key', 0, "\x00\xC0\n\x06\x00\xF8r?\xC5\xFB\xFB_("),
                array('prefix:key', 0, "\x00\xC0\n\x06\x00\xF8r?\xC5\xFB\xFB_("),
            ),
            array('SET',
                array('key', 'value'),
                array('prefix:key', 'value'),
            ),
            array('SET',
                array('key', 'value', 'EX', 10, 'NX'),
                array('prefix:key', 'value', 'EX', 10, 'NX'),
            ),
            array('SETNX',
                array('key', 'value'),
                array('prefix:key', 'value'),
            ),
            array('MSET',
                array('foo', 'bar', 'hoge', 'piyo'),
                array('prefix:foo', 'bar', 'prefix:hoge', 'piyo'),
            ),
            array('MSETNX',
                array('foo', 'bar', 'hoge', 'piyo'),
                array('prefix:foo', 'bar', 'prefix:hoge', 'piyo'),
            ),
            array('GET',
                array('key'),
                array('prefix:key'),
            ),
            array('MGET',
                array('key1', 'key2', 'key3'),
                array('prefix:key1', 'prefix:key2', 'prefix:key3'),
            ),
            array('GETSET',
                array('key', 'value'),
                array('prefix:key', 'value'),
            ),
            array('INCR',
                array('key'),
                array('prefix:key'),
            ),
            array('INCRBY',
                array('key', 5),
                array('prefix:key', 5),
            ),
            array('DECR',
                array('key'),
                array('prefix:key'),
            ),
            array('DECRBY',
                array('key', 5),
                array('prefix:key', 5),
            ),
            array('RPUSH',
                array('key', 'value1', 'value2', 'value3'),
                array('prefix:key', 'value1', 'value2', 'value3'),
            ),
            array('LPUSH',
                array('key', 'value1', 'value2', 'value3'),
                array('prefix:key', 'value1', 'value2', 'value3'),
            ),
            array('LLEN',
                array('key'),
                array('prefix:key'),
            ),
            array('LRANGE',
                array('key', 0, -1),
                array('prefix:key', 0, -1),
            ),
            array('LTRIM',
                array('key', 0, 1),
                array('prefix:key', 0, 1),
            ),
            array('LINDEX',
                array('key', 1),
                array('prefix:key', 1),
            ),
            array('LSET',
                array('key', 0, 'value'),
                array('prefix:key', 0, 'value'),
            ),
            array('LREM',
                array('key', 0, 'value'),
                array('prefix:key', 0, 'value'),
            ),
            array('LPOP',
                array('key'),
                array('prefix:key'),
            ),
            array('RPOP',
                array('key'),
                array('prefix:key'),
            ),
            array('RPOPLPUSH',
                array('key:source', 'key:destination'),
                array('prefix:key:source', 'prefix:key:destination'),
            ),
            array('SADD',
                array('key', 'member1', 'member2', 'member3'),
                array('prefix:key', 'member1', 'member2', 'member3'),
            ),
            array('SREM',
                array('key', 'member1', 'member2', 'member3'),
                array('prefix:key', 'member1', 'member2', 'member3'),
            ),
            array('SPOP',
                array('key'),
                array('prefix:key'),
            ),
            array('SMOVE',
                array('key:source', 'key:destination', 'member'),
                array('prefix:key:source', 'prefix:key:destination', 'member'),
            ),
            array('SCARD',
                array('key'),
                array('prefix:key'),
            ),
            array('SISMEMBER',
                array('key', 'member'),
                array('prefix:key', 'member'),
            ),
            array('SINTER',
                array('key1', 'key2', 'key3'),
                array('prefix:key1', 'prefix:key2', 'prefix:key3'),
            ),
            array('SINTERSTORE',
                array('key:destination', 'key1', 'key2'),
                array('prefix:key:destination', 'prefix:key1', 'prefix:key2'),
            ),
            array('SUNION',
                array('key1', 'key2', 'key3'),
                array('prefix:key1', 'prefix:key2', 'prefix:key3'),
            ),
            array('SUNIONSTORE',
                array('key:destination', 'key1', 'key2'),
                array('prefix:key:destination', 'prefix:key1', 'prefix:key2'),
            ),
            array('SDIFF',
                array('key1', 'key2', 'key3'),
                array('prefix:key1', 'prefix:key2', 'prefix:key3'),
            ),
            array('SDIFFSTORE',
                array('key:destination', 'key1', 'key2'),
                array('prefix:key:destination', 'prefix:key1', 'prefix:key2'),
            ),
            array('SMEMBERS',
                array('key'),
                array('prefix:key'),
            ),
            array('SRANDMEMBER',
                array('key', 1),
                array('prefix:key', 1),
            ),
            array('ZADD',
                array('key', 'score1', 'member1', 'score2', 'member2'),
                array('prefix:key', 'score1', 'member1', 'score2', 'member2'),
            ),
            array('ZINCRBY',
                array('key', 1.0, 'member'),
                array('prefix:key', 1.0, 'member'),
            ),
            array('ZREM',
                array('key', 'member1', 'member2', 'member3'),
                array('prefix:key', 'member1', 'member2', 'member3'),
            ),
            array('ZRANGE',
                array('key', 0, 100, 'WITHSCORES'),
                array('prefix:key', 0, 100, 'WITHSCORES'),
            ),
            array('ZREVRANGE',
                array('key', 0, 100, 'WITHSCORES'),
                array('prefix:key', 0, 100, 'WITHSCORES'),
            ),
            array('ZRANGEBYSCORE',
                array('key', 0, 100, 'LIMIT', 0, 100, 'WITHSCORES'),
                array('prefix:key', 0, 100, 'LIMIT', 0, 100, 'WITHSCORES'),
            ),
            array('ZCARD',
                array('key'),
                array('prefix:key'),
            ),
            array('ZSCORE',
                array('key', 'member'),
                array('prefix:key', 'member'),
            ),
            array('ZREMRANGEBYSCORE',
                array('key', 0, 10),
                array('prefix:key', 0, 10),
            ),
            /* ---------------- Redis 2.0 ---------------- */
            array('SETEX',
                array('key', 10, 'value'),
                array('prefix:key', 10, 'value'),
            ),
            array('APPEND',
                array('key', 'value'),
                array('prefix:key', 'value'),
            ),
            array('SUBSTR',
                array('key', 5, 10),
                array('prefix:key', 5, 10),
            ),
            array('BLPOP',
                array('key1', 'key2', 'key3', 10),
                array('prefix:key1', 'prefix:key2', 'prefix:key3', 10),
            ),
            array('BRPOP',
                array('key1', 'key2', 'key3', 10),
                array('prefix:key1', 'prefix:key2', 'prefix:key3', 10),
            ),
            array('ZUNIONSTORE',
                array('key:destination', 2, 'key1', 'key2', 'WEIGHTS', 10, 100, 'AGGREGATE', 'sum'),
                array('prefix:key:destination', 2, 'prefix:key1', 'prefix:key2', 'WEIGHTS', 10, 100, 'AGGREGATE', 'sum'),
            ),
            array('ZINTERSTORE',
                array('key:destination', 2, 'key1', 'key2', 'WEIGHTS', 10, 100, 'AGGREGATE', 'sum'),
                array('prefix:key:destination', 2, 'prefix:key1', 'prefix:key2', 'WEIGHTS', 10, 100, 'AGGREGATE', 'sum'),
            ),
            array('ZCOUNT',
                array('key', 0, 10),
                array('prefix:key', 0, 10),
            ),
            array('ZRANK',
                array('key', 'member'),
                array('prefix:key', 'member'),
            ),
            array('ZREVRANK',
                array('key', 'member'),
                array('prefix:key', 'member'),
            ),
            array('ZREMRANGEBYRANK',
                array('key', 0, 10),
                array('prefix:key', 0, 10),
            ),
            array('HSET',
                array('key', 'field', 'value'),
                array('prefix:key', 'field', 'value'),
            ),
            array('HSETNX',
                array('key', 'field', 'value'),
                array('prefix:key', 'field', 'value'),
            ),
            array('HMSET',
                array('key', 'field1', 'value1', 'field2', 'value2'),
                array('prefix:key', 'field1', 'value1', 'field2', 'value2'),
            ),
            array('HINCRBY',
                array('key', 'field', 10),
                array('prefix:key', 'field', 10),
            ),
            array('HGET',
                array('key', 'field'),
                array('prefix:key', 'field'),
            ),
            array('HMGET',
                array('key', 'field1', 'field2', 'field3'),
                array('prefix:key', 'field1', 'field2', 'field3'),
            ),
            array('HDEL',
                array('key', 'field1', 'field2', 'field3'),
                array('prefix:key', 'field1', 'field2', 'field3'),
            ),
            array('HEXISTS',
                array('key', 'field'),
                array('prefix:key', 'field'),
            ),
            array('HLEN',
                array('key'),
                array('prefix:key'),
            ),
            array('HKEYS',
                array('key'),
                array('prefix:key'),
            ),
            array('HVALS',
                array('key'),
                array('prefix:key'),
            ),
            array('HGETALL',
                array('key'),
                array('prefix:key'),
            ),
            array('SUBSCRIBE',
                array('channel:foo', 'channel:hoge'),
                array('prefix:channel:foo', 'prefix:channel:hoge'),
            ),
            array('UNSUBSCRIBE',
                array('channel:foo', 'channel:hoge'),
                array('prefix:channel:foo', 'prefix:channel:hoge'),
            ),
            array('PSUBSCRIBE',
                array('channel:foo:*', 'channel:hoge:*'),
                array('prefix:channel:foo:*', 'prefix:channel:hoge:*'),
            ),
            array('PUNSUBSCRIBE',
                array('channel:foo:*', 'channel:hoge:*'),
                array('prefix:channel:foo:*', 'prefix:channel:hoge:*'),
            ),
            array('PUBLISH',
                array('channel', 'message'),
                array('prefix:channel', 'message'),
            ),
            /* ---------------- Redis 2.2 ---------------- */
            array('PERSIST',
                array('key'),
                array('prefix:key'),
            ),
            array('STRLEN',
                array('key'),
                array('prefix:key'),
            ),
            array('SETRANGE',
                array('key', 5, 'string'),
                array('prefix:key', 5, 'string'),
            ),
            array('GETRANGE',
                array('key', 5, 10),
                array('prefix:key', 5, 10),
            ),
            array('SETBIT',
                array('key', 7, 1),
                array('prefix:key', 7, 1),
            ),
            array('GETBIT',
                array('key', 100),
                array('prefix:key', 100),
            ),
            array('RPUSHX',
                array('key', 'value'),
                array('prefix:key', 'value'),
            ),
            array('LPUSHX',
                array('key', 'value'),
                array('prefix:key', 'value'),
            ),
            array('LINSERT',
                array('key', 'before', 'value1', 'value2'),
                array('prefix:key', 'before', 'value1', 'value2'),
            ),
            array('BRPOPLPUSH',
                array('key:source', 'key:destination', 10),
                array('prefix:key:source', 'prefix:key:destination', 10),
            ),
            array('ZREVRANGEBYSCORE',
                array('key', 0, 100, 'LIMIT', 0, 100, 'WITHSCORES'),
                array('prefix:key', 0, 100, 'LIMIT', 0, 100, 'WITHSCORES'),
            ),
            array('WATCH',
                array('key1', 'key2', 'key3'),
                array('prefix:key1', 'prefix:key2', 'prefix:key3'),
            ),
            /* ---------------- Redis 2.6 ---------------- */
            array('PTTL',
                array('key', 10),
                array('prefix:key', 10),
            ),
            array('PEXPIRE',
                array('key', 1500),
                array('prefix:key', 1500),
            ),
            array('PEXPIREAT',
                array('key', 1555555555005),
                array('prefix:key', 1555555555005),
            ),
            array('PSETEX',
                array('key', 1500, 'value'),
                array('prefix:key', 1500, 'value'),
            ),
            array('INCRBYFLOAT',
                array('key', 10.5),
                array('prefix:key', 10.5),
            ),
            array('BITOP',
                array('AND', 'key:dst', 'key:01', 'key:02'),
                array('AND', 'prefix:key:dst', 'prefix:key:01', 'prefix:key:02'),
            ),
            array('BITCOUNT',
                array('key', 0, 10),
                array('prefix:key', 0, 10),
            ),
            array('HINCRBYFLOAT',
                array('key', 'field', 10.5),
                array('prefix:key', 'field', 10.5),
            ),
            array('EVAL',
                array('return {KEYS[1],KEYS[2],ARGV[1],ARGV[2]}', 2, 'foo', 'hoge', 'bar', 'piyo'),
                array('return {KEYS[1],KEYS[2],ARGV[1],ARGV[2]}', 2, 'prefix:foo', 'prefix:hoge', 'bar', 'piyo'),
            ),
            array('EVALSHA',
                array('a42059b356c875f0717db19a51f6aaca9ae659ea', 2, 'foo', 'hoge', 'bar', 'piyo'),
                array('a42059b356c875f0717db19a51f6aaca9ae659ea', 2, 'prefix:foo', 'prefix:hoge', 'bar', 'piyo'),
            ),
            array('BITPOS',
                array('key', 0),
                array('prefix:key', 0),
            ),
            array('MIGRATE',
                array('127.0.0.1', '6379', 'key', '0', '10'),
                array('127.0.0.1', '6379', 'prefix:key', '0', '10'),
            ),
            /* ---------------- Redis 2.8 ---------------- */
            array('SSCAN',
                array('key', '0', 'MATCH', 'member:*', 'COUNT', 10),
                array('prefix:key', '0', 'MATCH', 'member:*', 'COUNT', 10),
            ),
            array('ZSCAN',
                array('key', '0', 'MATCH', 'member:*', 'COUNT', 10),
                array('prefix:key', '0', 'MATCH', 'member:*', 'COUNT', 10),
            ),
            array('HSCAN',
                array('key', '0', 'MATCH', 'field:*', 'COUNT', 10),
                array('prefix:key', '0', 'MATCH', 'field:*', 'COUNT', 10),
            ),
            array('PFADD',
                array('key', 'a', 'b', 'c'),
                array('prefix:key', 'a', 'b', 'c'),
            ),
            array('PFCOUNT',
                array('key:1', 'key:2', 'key:3'),
                array('prefix:key:1', 'prefix:key:2', 'prefix:key:3'),
            ),
            array('PFMERGE',
                array('key:1', 'key:2', 'key:3'),
                array('prefix:key:1', 'prefix:key:2', 'prefix:key:3'),
            ),
            array('ZLEXCOUNT',
                array('key', '-', '+'),
                array('prefix:key', '-', '+'),
            ),
            array('ZRANGEBYLEX',
                array('key', '-', '+', 'LIMIT', '0', '10'),
                array('prefix:key', '-', '+', 'LIMIT', '0', '10'),
            ),
            array('ZREMRANGEBYLEX',
                array('key', '-', '+'),
                array('prefix:key', '-', '+'),
            ),
            array('ZREVRANGEBYLEX',
                array('key', '+', '-', 'LIMIT', '0', '10'),
                array('prefix:key', '+', '-', 'LIMIT', '0', '10'),
            ),
            /* ---------------- Redis 3.0 ---------------- */
            array('MIGRATE',
                array('127.0.0.1', '6379', 'key', '0', '10', 'COPY', 'REPLACE'),
                array('127.0.0.1', '6379', 'prefix:key', '0', '10', 'COPY', 'REPLACE'),
            ),
            array('EXISTS',
                array('key1', 'key2', 'key3'),
                array('prefix:key1', 'prefix:key2', 'prefix:key3'),
            ),
            /* ---------------- Redis 3.2 ---------------- */
<<<<<<< HEAD
            array('HSTRLEN',
                array('key', 'field'),
                array('prefix:key', 'field'),
=======
            array('BITFIELD',
                array('key', 'GET', 'u8', '0', 'SET', 'u8', '0', '1'),
                array('prefix:key', 'GET', 'u8', '0', 'SET', 'u8', '0', '1'),
            ),
            array('GEOADD',
                array('key', '13.361389', '38.115556', 'member:1', '15.087269', '37.502669', 'member:2'),
                array('prefix:key', '13.361389', '38.115556', 'member:1', '15.087269', '37.502669', 'member:2'),
            ),
            array('GEOHASH',
                array('key', 'member:1', 'member:2'),
                array('prefix:key', 'member:1', 'member:2'),
            ),
            array('GEOPOS',
                array('key', 'member:1', 'member:2'),
                array('prefix:key', 'member:1', 'member:2'),
            ),
            array('GEODIST',
                array('key', 'member:1', 'member:2', 'km'),
                array('prefix:key', 'member:1', 'member:2', 'km'),
            ),
            array('GEORADIUS',
                array('key', '15', '37', '200', 'km'),
                array('prefix:key', '15', '37', '200', 'km'),
            ),
            array('GEORADIUS',
                array('key', '15', '37', '200', 'km', 'WITHDIST', 'STORE', 'key:store', 'STOREDIST', 'key:storedist'),
                array('prefix:key', '15', '37', '200', 'km', 'WITHDIST', 'STORE', 'prefix:key:store', 'STOREDIST', 'prefix:key:storedist'),
            ),
            array('GEORADIUSBYMEMBER',
                array('key', 'member', '100', 'km'),
                array('prefix:key', 'member', '100', 'km'),
            ),
            array('GEORADIUSBYMEMBER',
                array('key', 'member', '100', 'km', 'WITHDIST', 'STORE', 'key:store', 'STOREDIST', 'key:storedist'),
                array('prefix:key', 'member', '100', 'km', 'WITHDIST', 'STORE', 'prefix:key:store', 'STOREDIST', 'prefix:key:storedist'),
>>>>>>> 02ed5a2f
            ),
        );
    }
}<|MERGE_RESOLUTION|>--- conflicted
+++ resolved
@@ -869,11 +869,10 @@
                 array('prefix:key1', 'prefix:key2', 'prefix:key3'),
             ),
             /* ---------------- Redis 3.2 ---------------- */
-<<<<<<< HEAD
             array('HSTRLEN',
                 array('key', 'field'),
                 array('prefix:key', 'field'),
-=======
+            ),
             array('BITFIELD',
                 array('key', 'GET', 'u8', '0', 'SET', 'u8', '0', '1'),
                 array('prefix:key', 'GET', 'u8', '0', 'SET', 'u8', '0', '1'),
@@ -909,7 +908,6 @@
             array('GEORADIUSBYMEMBER',
                 array('key', 'member', '100', 'km', 'WITHDIST', 'STORE', 'key:store', 'STOREDIST', 'key:storedist'),
                 array('prefix:key', 'member', '100', 'km', 'WITHDIST', 'STORE', 'prefix:key:store', 'STOREDIST', 'prefix:key:storedist'),
->>>>>>> 02ed5a2f
             ),
         );
     }
